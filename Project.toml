--- conflicted
+++ resolved
@@ -16,8 +16,5 @@
 t8code_jll = "4ee9bed8-4011-53f7-90c2-22363c2f500d"
 
 [compat]
-<<<<<<< HEAD
 CEnum = "0.4"
-=======
-Clang = "0.17"
->>>>>>> d181ff03
+Clang = "0.17"